<<<<<<< HEAD
cff-version: 1.2.0
message: "If you use this software, please cite it as below."
authors:
  - family-names: Karkalousos
    given-names: Dimitrios
    orcid: https://orcid.org/0000-0001-5983-0322
  - family-names: Caan
    given-names: Matthan
    orcid: https://orcid.org/0000-0002-5162-8880
title: "MRI Data Consistency"
version: 0.0.1
date-released: 2021-29-11
=======
cff-version: 1.2.0
message: "If you use this software, please cite it as below."
authors:
  - family-names: Karkalousos
    given-names: Dimitrios
    orcid: https://orcid.org/0000-0001-5983-0322
  - family-names: Caan
    given-names: Matthan
    orcid: https://orcid.org/0000-0002-5162-8880
title: "MRI Data Consistency"
url: "https://github.com/wdika/mridc"
version: 0.0.1
date-released: 2021-29-11
>>>>>>> 59c02b39
<|MERGE_RESOLUTION|>--- conflicted
+++ resolved
@@ -1,28 +1,13 @@
-<<<<<<< HEAD
-cff-version: 1.2.0
-message: "If you use this software, please cite it as below."
-authors:
-  - family-names: Karkalousos
-    given-names: Dimitrios
-    orcid: https://orcid.org/0000-0001-5983-0322
-  - family-names: Caan
-    given-names: Matthan
-    orcid: https://orcid.org/0000-0002-5162-8880
-title: "MRI Data Consistency"
-version: 0.0.1
-date-released: 2021-29-11
-=======
-cff-version: 1.2.0
-message: "If you use this software, please cite it as below."
-authors:
-  - family-names: Karkalousos
-    given-names: Dimitrios
-    orcid: https://orcid.org/0000-0001-5983-0322
-  - family-names: Caan
-    given-names: Matthan
-    orcid: https://orcid.org/0000-0002-5162-8880
-title: "MRI Data Consistency"
-url: "https://github.com/wdika/mridc"
-version: 0.0.1
-date-released: 2021-29-11
->>>>>>> 59c02b39
+cff-version: 1.2.0
+message: "If you use this software, please cite it as below."
+authors:
+  - family-names: Karkalousos
+    given-names: Dimitrios
+    orcid: https://orcid.org/0000-0001-5983-0322
+  - family-names: Caan
+    given-names: Matthan
+    orcid: https://orcid.org/0000-0002-5162-8880
+title: "MRI Data Consistency"
+url: "https://github.com/wdika/mridc"
+version: 0.0.1
+date-released: 2021-29-11