repos:
  - repo: https://github.com/pre-commit/pre-commit-hooks
    rev: v4.1.0
    hooks:
      - id: trailing-whitespace
      - id: end-of-file-fixer
      - id: requirements-txt-fixer
      - id: check-yaml
      - id: check-json
      - id: check-executables-have-shebangs
      - id: check-ast
  - repo: https://github.com/psf/black
    rev: 22.1.0
    hooks:
      - id: black
  - repo: https://github.com/pre-commit/mirrors-mypy
<<<<<<< HEAD
    rev: v0.930
=======
    rev: v0.931
>>>>>>> 59c02b39
    hooks:
      - id: mypy<|MERGE_RESOLUTION|>--- conflicted
+++ resolved
@@ -14,10 +14,6 @@
     hooks:
       - id: black
   - repo: https://github.com/pre-commit/mirrors-mypy
-<<<<<<< HEAD
-    rev: v0.930
-=======
     rev: v0.931
->>>>>>> 59c02b39
     hooks:
       - id: mypy