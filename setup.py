<<<<<<< HEAD
# ! /usr/bin/python
# -*- coding: utf-8 -*-
import sys

__author__ = "Dimitrios Karkalousos"

import os
import subprocess
from distutils import cmd as distutils_cmd
from distutils import log as distutils_log
from pathlib import Path
import importlib.util

import setuptools


spec = importlib.util.spec_from_file_location("package_info", "mridc/package_info.py")
package_info = importlib.util.module_from_spec(spec)  # type: ignore
spec.loader.exec_module(package_info)  # type: ignore

__contact_emails__ = package_info.__contact_emails__  # type: ignore
__contact_names__ = package_info.__contact_names__  # type: ignore
__description__ = package_info.__description__  # type: ignore
__download_url__ = package_info.__download_url__  # type: ignore
__homepage__ = package_info.__homepage__  # type: ignore
__keywords__ = package_info.__keywords__  # type: ignore
__license__ = package_info.__license__  # type: ignore
__package_name__ = package_info.__package_name__  # type: ignore
__repository_url__ = package_info.__repository_url__  # type: ignore
__version__ = package_info.__version__  # type: ignore


with open("README.md", "r", encoding="utf-8") as fh:
    long_description = fh.read()
long_description_content_type = "text/markdown"


###############################################################################
#                             Dependency Loading                              #
# %%%%%%%%%%%%%%%%%%%%%%%%%%%%%%%%%%%%%%%%%%%%%%%%%%%%%%%%%%%%%%%%%%%%%%%%%%% #


def _load_requirements(requirements_file, folder="requirements"):
    """Load requirements from a file."""
    requirements = []
    with open(Path(folder) / Path(requirements_file), "r") as f:
        for line in f:
            line = line.strip()
            if line and not line.startswith("#"):
                requirements.append(line)
    return requirements


install_requires = _load_requirements("requirements.txt")


###############################################################################
#                            Code style checkers                              #
# %%%%%%%%%%%%%%%%%%%%%%%%%%%%%%%%%%%%%%%%%%%%%%%%%%%%%%%%%%%%%%%%%%%%%%%%%%% #


class StyleCommand(distutils_cmd.Command):
    """Run code style checkers."""

    __LINE_WIDTH = 119
    __ISORT_BASE = (
        "isort "
        # These two lines makes isort compatible with black.
        "--multi-line=3 --trailing-comma --force-grid-wrap=0 "
        f"--use-parentheses --line-width={__LINE_WIDTH} -rc -ws"
    )
    __BLACK_BASE = f"black --skip-string-normalization --line-length={__LINE_WIDTH}"
    description = "Run code style checkers."
    user_options = [
        ("scope=", None, "Folder of file to operate within."),
        ("fix", None, "True if tries to fix issues in-place."),
    ]

    def __call_checker(self, base_command, scope, check):
        command = list(base_command)

        command.append(scope)

        if check:
            command.extend(["--check", "--diff"])

        self.announce(msg="Running command: %s" % str(" ".join(command)), level=distutils_log.INFO)

        return_code = subprocess.call(command)

        return return_code

    def _isort(self, scope, check):
        return self.__call_checker(base_command=self.__ISORT_BASE.split(), scope=scope, check=check)

    def _black(self, scope, check):
        return self.__call_checker(base_command=self.__BLACK_BASE.split(), scope=scope, check=check)

    def _pass(self):
        self.announce(msg="\033[32mPASS\x1b[0m", level=distutils_log.INFO)

    def _fail(self):
        self.announce(msg="\033[31mFAIL\x1b[0m", level=distutils_log.INFO)

    # noinspection PyAttributeOutsideInit
    def initialize_options(self):
        self.scope = "."
        self.fix = ""

    def run(self):
        scope, check = self.scope, not self.fix
        isort_return = self._isort(scope=scope, check=check)
        black_return = self._black(scope=scope, check=check)

        if isort_return == 0 and black_return == 0:
            self._pass()
        else:
            self._fail()
            sys.exit(isort_return if isort_return != 0 else black_return)

    def finalize_options(self):
        raise NotImplementedError()


###############################################################################
#                             Setup                                           #
# %%%%%%%%%%%%%%%%%%%%%%%%%%%%%%%%%%%%%%%%%%%%%%%%%%%%%%%%%%%%%%%%%%%%%%%%%%% #


setuptools.setup(
    name=__package_name__,
    # Versions should comply with PEP440.  For a discussion on single-sourcing
    # the version across setup.py and the project code, see
    # https://packaging.python.org/en/latest/single_source_version.html
    version=__version__,
    description=__description__,
    long_description=long_description,
    long_description_content_type=long_description_content_type,
    # The project's main homepage.
    url=__repository_url__,
    download_url=__download_url__,
    # Author details
    author=__contact_names__,
    author_email=__contact_emails__,
    # maintainer Details
    maintainer=__contact_names__,
    maintainer_email=__contact_emails__,
    # The licence under which the project is released
    license=__license__,
    classifiers=[
        # How mature is this project? Common values are
        #  1 - Planning
        #  2 - Pre-Alpha
        #  3 - Alpha
        #  4 - Beta
        #  5 - Production/Stable
        #  6 - Mature
        #  7 - Inactive
        "Development Status :: 3 - Alpha",
        # Indicate who your project is intended for
        "Intended Audience :: Developers",
        "Intended Audience :: Science/Research",
        "Intended Audience :: Information Technology",
        # Indicate what your project relates to
        "Topic :: Scientific/Engineering",
        "Topic :: Scientific/Engineering :: Mathematics",
        "Topic :: Scientific/Engineering :: Physics",
        "Topic :: Scientific/Engineering :: Image Reconstruction",
        "Topic :: Scientific/Engineering :: Artificial Intelligence",
        "Topic :: Scientific/Engineering :: Magnetic Resonance Imaging",
        "Topic :: Scientific/Engineering :: Medical Imaging",
        "Topic :: Software Development :: Libraries",
        "Topic :: Software Development :: Libraries :: Python Modules",
        "Topic :: Utilities",
        # Pick your license as you wish (should match "license" above)
        "License :: OSI Approved :: Apache Software License",
        # Supported python versions
        "Programming Language :: Python :: 3",
        "Programming Language :: Python :: 3.8",
        "Programming Language :: Python :: 3.9",
        "Programming Language :: Python :: 3.10",
        # Additional Setting
        "Environment :: Console",
        "Natural Language :: English",
        "Operating System :: OS Independent",
    ],
    packages=setuptools.find_packages(),
    install_requires=install_requires,
    setup_requires=["pytest-runner"],
    # Add in any packaged data.
    include_package_data=True,
    exclude=["tools", "tests"],
    package_data={"": ["*.tsv", "*.txt", "*.far", "*.fst", "*.cpp", "Makefile"]},
    zip_safe=False,
    # PyPI package information.
    keywords=__keywords__,
    # Custom commands.
    cmdclass={"style": StyleCommand},
)

###############################################################################
#                             End of File                                    #
# %%%%%%%%%%%%%%%%%%%%%%%%%%%%%%%%%%%%%%%%%%%%%%%%%%%%%%%%%%%%%%%%%%%%%%%%%%% #
=======
# ! /usr/bin/python
# -*- coding: utf-8 -*-
import sys

__author__ = "Dimitrios Karkalousos"

import subprocess
from distutils import cmd as distutils_cmd
from distutils import log as distutils_log
from pathlib import Path
import importlib.util

import setuptools

spec = importlib.util.spec_from_file_location("package_info", "mridc/package_info.py")
package_info = importlib.util.module_from_spec(spec)  # type: ignore
spec.loader.exec_module(package_info)  # type: ignore

__contact_emails__ = package_info.__contact_emails__  # type: ignore
__contact_names__ = package_info.__contact_names__  # type: ignore
__description__ = package_info.__description__  # type: ignore
__download_url__ = package_info.__download_url__  # type: ignore
__homepage__ = package_info.__homepage__  # type: ignore
__keywords__ = package_info.__keywords__  # type: ignore
__license__ = package_info.__license__  # type: ignore
__package_name__ = package_info.__package_name__  # type: ignore
__repository_url__ = package_info.__repository_url__  # type: ignore
__version__ = package_info.__version__  # type: ignore

with open("README.md", "r", encoding="utf-8") as fh:
    long_description = fh.read()
long_description_content_type = "text/markdown"


###############################################################################
#                             Dependency Loading                              #
# %%%%%%%%%%%%%%%%%%%%%%%%%%%%%%%%%%%%%%%%%%%%%%%%%%%%%%%%%%%%%%%%%%%%%%%%%%% #


def _load_requirements(requirements_file, folder="requirements"):
    """Load requirements from a file."""
    requirements = []
    with open(Path(folder) / Path(requirements_file), "r") as f:
        for line in f:
            line = line.strip()
            if line and not line.startswith("#"):
                requirements.append(line)
    return requirements


install_requires = _load_requirements("requirements.txt")


###############################################################################
#                            Code style checkers                              #
# %%%%%%%%%%%%%%%%%%%%%%%%%%%%%%%%%%%%%%%%%%%%%%%%%%%%%%%%%%%%%%%%%%%%%%%%%%% #


class StyleCommand(distutils_cmd.Command):
    """Run code style checkers."""

    __LINE_WIDTH = 119
    __ISORT_BASE = (
        "isort "
        # These two lines makes isort compatible with black.
        "--multi-line=3 --trailing-comma --force-grid-wrap=0 "
        f"--use-parentheses --line-width={__LINE_WIDTH} -rc -ws"
    )
    __BLACK_BASE = f"black --skip-string-normalization --line-length={__LINE_WIDTH}"
    description = "Run code style checkers."
    user_options = [
        ("scope=", None, "Folder of file to operate within."),
        ("fix", None, "True if tries to fix issues in-place."),
    ]

    def __call_checker(self, base_command, scope, check):
        command = list(base_command)

        command.append(scope)

        if check:
            command.extend(["--check", "--diff"])

        self.announce(msg="Running command: %s" % str(" ".join(command)), level=distutils_log.INFO)

        return_code = subprocess.call(command)

        return return_code

    def _isort(self, scope, check):
        return self.__call_checker(base_command=self.__ISORT_BASE.split(), scope=scope, check=check)

    def _black(self, scope, check):
        return self.__call_checker(base_command=self.__BLACK_BASE.split(), scope=scope, check=check)

    def _pass(self):
        self.announce(msg="\033[32mPASS\x1b[0m", level=distutils_log.INFO)

    def _fail(self):
        self.announce(msg="\033[31mFAIL\x1b[0m", level=distutils_log.INFO)

    # noinspection PyAttributeOutsideInit
    def initialize_options(self):
        self.scope = "."
        self.fix = ""

    def run(self):
        scope, check = self.scope, not self.fix
        isort_return = self._isort(scope=scope, check=check)
        black_return = self._black(scope=scope, check=check)

        if isort_return == 0 and black_return == 0:
            self._pass()
        else:
            self._fail()
            sys.exit(isort_return if isort_return != 0 else black_return)

    def finalize_options(self):
        raise NotImplementedError()


###############################################################################
#                             Setup                                           #
# %%%%%%%%%%%%%%%%%%%%%%%%%%%%%%%%%%%%%%%%%%%%%%%%%%%%%%%%%%%%%%%%%%%%%%%%%%% #


setuptools.setup(
    name=__package_name__,
    # Versions should comply with PEP440.  For a discussion on single-sourcing
    # the version across setup.py and the project code, see
    # https://packaging.python.org/en/latest/single_source_version.html
    version=__version__,
    description=__description__,
    long_description=long_description,
    long_description_content_type=long_description_content_type,
    # The project's main homepage.
    url=__repository_url__,
    download_url=__download_url__,
    # Author details
    author=__contact_names__,
    author_email=__contact_emails__,
    # maintainer Details
    maintainer=__contact_names__,
    maintainer_email=__contact_emails__,
    # The licence under which the project is released
    license=__license__,
    classifiers=[
        # How mature is this project? Common values are
        #  1 - Planning
        #  2 - Pre-Alpha
        #  3 - Alpha
        #  4 - Beta
        #  5 - Production/Stable
        #  6 - Mature
        #  7 - Inactive
        "Development Status :: 3 - Alpha",
        # Indicate who your project is intended for
        "Intended Audience :: Developers",
        "Intended Audience :: Science/Research",
        "Intended Audience :: Information Technology",
        # Indicate what your project relates to
        "Topic :: Scientific/Engineering",
        "Topic :: Scientific/Engineering :: Mathematics",
        "Topic :: Scientific/Engineering :: Physics",
        "Topic :: Scientific/Engineering :: Image Reconstruction",
        "Topic :: Scientific/Engineering :: Artificial Intelligence",
        "Topic :: Scientific/Engineering :: Magnetic Resonance Imaging",
        "Topic :: Scientific/Engineering :: Medical Imaging",
        "Topic :: Software Development :: Libraries",
        "Topic :: Software Development :: Libraries :: Python Modules",
        "Topic :: Utilities",
        # Pick your license as you wish (should match "license" above)
        "License :: OSI Approved :: Apache Software License",
        # Supported python versions
        "Programming Language :: Python :: 3",
        "Programming Language :: Python :: 3.8",
        "Programming Language :: Python :: 3.9",
        "Programming Language :: Python :: 3.10",
        # Additional Setting
        "Environment :: Console",
        "Natural Language :: English",
        "Operating System :: OS Independent",
    ],
    packages=setuptools.find_packages(),
    install_requires=install_requires,
    setup_requires=["pytest-runner"],
    # Add in any packaged data.
    include_package_data=True,
    exclude=["tools", "tests"],
    package_data={"": ["*.tsv", "*.txt", "*.far", "*.fst", "*.cpp", "Makefile"]},
    zip_safe=False,
    # PyPI package information.
    keywords=__keywords__,
    # Custom commands.
    cmdclass={"style": StyleCommand},
)

###############################################################################
#                             End of File                                    #
# %%%%%%%%%%%%%%%%%%%%%%%%%%%%%%%%%%%%%%%%%%%%%%%%%%%%%%%%%%%%%%%%%%%%%%%%%%% #
>>>>>>> b2d9e970
<|MERGE_RESOLUTION|>--- conflicted
+++ resolved
@@ -1,11 +1,9 @@
-<<<<<<< HEAD
 # ! /usr/bin/python
 # -*- coding: utf-8 -*-
 import sys
 
 __author__ = "Dimitrios Karkalousos"
 
-import os
 import subprocess
 from distutils import cmd as distutils_cmd
 from distutils import log as distutils_log
@@ -13,7 +11,6 @@
 import importlib.util
 
 import setuptools
-
 
 spec = importlib.util.spec_from_file_location("package_info", "mridc/package_info.py")
 package_info = importlib.util.module_from_spec(spec)  # type: ignore
@@ -29,7 +26,6 @@
 __package_name__ = package_info.__package_name__  # type: ignore
 __repository_url__ = package_info.__repository_url__  # type: ignore
 __version__ = package_info.__version__  # type: ignore
-
 
 with open("README.md", "r", encoding="utf-8") as fh:
     long_description = fh.read()
@@ -201,206 +197,4 @@
 
 ###############################################################################
 #                             End of File                                    #
-# %%%%%%%%%%%%%%%%%%%%%%%%%%%%%%%%%%%%%%%%%%%%%%%%%%%%%%%%%%%%%%%%%%%%%%%%%%% #
-=======
-# ! /usr/bin/python
-# -*- coding: utf-8 -*-
-import sys
-
-__author__ = "Dimitrios Karkalousos"
-
-import subprocess
-from distutils import cmd as distutils_cmd
-from distutils import log as distutils_log
-from pathlib import Path
-import importlib.util
-
-import setuptools
-
-spec = importlib.util.spec_from_file_location("package_info", "mridc/package_info.py")
-package_info = importlib.util.module_from_spec(spec)  # type: ignore
-spec.loader.exec_module(package_info)  # type: ignore
-
-__contact_emails__ = package_info.__contact_emails__  # type: ignore
-__contact_names__ = package_info.__contact_names__  # type: ignore
-__description__ = package_info.__description__  # type: ignore
-__download_url__ = package_info.__download_url__  # type: ignore
-__homepage__ = package_info.__homepage__  # type: ignore
-__keywords__ = package_info.__keywords__  # type: ignore
-__license__ = package_info.__license__  # type: ignore
-__package_name__ = package_info.__package_name__  # type: ignore
-__repository_url__ = package_info.__repository_url__  # type: ignore
-__version__ = package_info.__version__  # type: ignore
-
-with open("README.md", "r", encoding="utf-8") as fh:
-    long_description = fh.read()
-long_description_content_type = "text/markdown"
-
-
-###############################################################################
-#                             Dependency Loading                              #
-# %%%%%%%%%%%%%%%%%%%%%%%%%%%%%%%%%%%%%%%%%%%%%%%%%%%%%%%%%%%%%%%%%%%%%%%%%%% #
-
-
-def _load_requirements(requirements_file, folder="requirements"):
-    """Load requirements from a file."""
-    requirements = []
-    with open(Path(folder) / Path(requirements_file), "r") as f:
-        for line in f:
-            line = line.strip()
-            if line and not line.startswith("#"):
-                requirements.append(line)
-    return requirements
-
-
-install_requires = _load_requirements("requirements.txt")
-
-
-###############################################################################
-#                            Code style checkers                              #
-# %%%%%%%%%%%%%%%%%%%%%%%%%%%%%%%%%%%%%%%%%%%%%%%%%%%%%%%%%%%%%%%%%%%%%%%%%%% #
-
-
-class StyleCommand(distutils_cmd.Command):
-    """Run code style checkers."""
-
-    __LINE_WIDTH = 119
-    __ISORT_BASE = (
-        "isort "
-        # These two lines makes isort compatible with black.
-        "--multi-line=3 --trailing-comma --force-grid-wrap=0 "
-        f"--use-parentheses --line-width={__LINE_WIDTH} -rc -ws"
-    )
-    __BLACK_BASE = f"black --skip-string-normalization --line-length={__LINE_WIDTH}"
-    description = "Run code style checkers."
-    user_options = [
-        ("scope=", None, "Folder of file to operate within."),
-        ("fix", None, "True if tries to fix issues in-place."),
-    ]
-
-    def __call_checker(self, base_command, scope, check):
-        command = list(base_command)
-
-        command.append(scope)
-
-        if check:
-            command.extend(["--check", "--diff"])
-
-        self.announce(msg="Running command: %s" % str(" ".join(command)), level=distutils_log.INFO)
-
-        return_code = subprocess.call(command)
-
-        return return_code
-
-    def _isort(self, scope, check):
-        return self.__call_checker(base_command=self.__ISORT_BASE.split(), scope=scope, check=check)
-
-    def _black(self, scope, check):
-        return self.__call_checker(base_command=self.__BLACK_BASE.split(), scope=scope, check=check)
-
-    def _pass(self):
-        self.announce(msg="\033[32mPASS\x1b[0m", level=distutils_log.INFO)
-
-    def _fail(self):
-        self.announce(msg="\033[31mFAIL\x1b[0m", level=distutils_log.INFO)
-
-    # noinspection PyAttributeOutsideInit
-    def initialize_options(self):
-        self.scope = "."
-        self.fix = ""
-
-    def run(self):
-        scope, check = self.scope, not self.fix
-        isort_return = self._isort(scope=scope, check=check)
-        black_return = self._black(scope=scope, check=check)
-
-        if isort_return == 0 and black_return == 0:
-            self._pass()
-        else:
-            self._fail()
-            sys.exit(isort_return if isort_return != 0 else black_return)
-
-    def finalize_options(self):
-        raise NotImplementedError()
-
-
-###############################################################################
-#                             Setup                                           #
-# %%%%%%%%%%%%%%%%%%%%%%%%%%%%%%%%%%%%%%%%%%%%%%%%%%%%%%%%%%%%%%%%%%%%%%%%%%% #
-
-
-setuptools.setup(
-    name=__package_name__,
-    # Versions should comply with PEP440.  For a discussion on single-sourcing
-    # the version across setup.py and the project code, see
-    # https://packaging.python.org/en/latest/single_source_version.html
-    version=__version__,
-    description=__description__,
-    long_description=long_description,
-    long_description_content_type=long_description_content_type,
-    # The project's main homepage.
-    url=__repository_url__,
-    download_url=__download_url__,
-    # Author details
-    author=__contact_names__,
-    author_email=__contact_emails__,
-    # maintainer Details
-    maintainer=__contact_names__,
-    maintainer_email=__contact_emails__,
-    # The licence under which the project is released
-    license=__license__,
-    classifiers=[
-        # How mature is this project? Common values are
-        #  1 - Planning
-        #  2 - Pre-Alpha
-        #  3 - Alpha
-        #  4 - Beta
-        #  5 - Production/Stable
-        #  6 - Mature
-        #  7 - Inactive
-        "Development Status :: 3 - Alpha",
-        # Indicate who your project is intended for
-        "Intended Audience :: Developers",
-        "Intended Audience :: Science/Research",
-        "Intended Audience :: Information Technology",
-        # Indicate what your project relates to
-        "Topic :: Scientific/Engineering",
-        "Topic :: Scientific/Engineering :: Mathematics",
-        "Topic :: Scientific/Engineering :: Physics",
-        "Topic :: Scientific/Engineering :: Image Reconstruction",
-        "Topic :: Scientific/Engineering :: Artificial Intelligence",
-        "Topic :: Scientific/Engineering :: Magnetic Resonance Imaging",
-        "Topic :: Scientific/Engineering :: Medical Imaging",
-        "Topic :: Software Development :: Libraries",
-        "Topic :: Software Development :: Libraries :: Python Modules",
-        "Topic :: Utilities",
-        # Pick your license as you wish (should match "license" above)
-        "License :: OSI Approved :: Apache Software License",
-        # Supported python versions
-        "Programming Language :: Python :: 3",
-        "Programming Language :: Python :: 3.8",
-        "Programming Language :: Python :: 3.9",
-        "Programming Language :: Python :: 3.10",
-        # Additional Setting
-        "Environment :: Console",
-        "Natural Language :: English",
-        "Operating System :: OS Independent",
-    ],
-    packages=setuptools.find_packages(),
-    install_requires=install_requires,
-    setup_requires=["pytest-runner"],
-    # Add in any packaged data.
-    include_package_data=True,
-    exclude=["tools", "tests"],
-    package_data={"": ["*.tsv", "*.txt", "*.far", "*.fst", "*.cpp", "Makefile"]},
-    zip_safe=False,
-    # PyPI package information.
-    keywords=__keywords__,
-    # Custom commands.
-    cmdclass={"style": StyleCommand},
-)
-
-###############################################################################
-#                             End of File                                    #
-# %%%%%%%%%%%%%%%%%%%%%%%%%%%%%%%%%%%%%%%%%%%%%%%%%%%%%%%%%%%%%%%%%%%%%%%%%%% #
->>>>>>> b2d9e970
+# %%%%%%%%%%%%%%%%%%%%%%%%%%%%%%%%%%%%%%%%%%%%%%%%%%%%%%%%%%%%%%%%%%%%%%%%%%% #